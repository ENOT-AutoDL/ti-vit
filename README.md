--- conflicted
+++ resolved
@@ -1,10 +1,6 @@
 # TI-ViT
 
-<<<<<<< HEAD
-The repository contains script for export pytorch VIT model to onnx format in form that is compatible with 
-=======
-The repository contains script for exporting PyTorch VIT model to ONNX format in the form that compatible with 
->>>>>>> 07eb36e2
+The repository contains script for exporting PyTorch VIT model to ONNX format in the form that is compatible with 
 [edgeai-tidl-tools](https://github.com/TexasInstruments/edgeai-tidl-tools) (version 8.6.0.5). 
 
 ## Installation
@@ -16,33 +12,24 @@
 
 ## Examples
 
-<<<<<<< HEAD
 ### MLP blocks on TI DSP (maximum performance variant)
 
-=======
->>>>>>> 07eb36e2
 To export the model version with maximum performance, run the following command:
 ```commandline
 export-ti-vit -o npu-max-perf.onnx -t npu-max-perf
 ```
-<<<<<<< HEAD
 This variant of model contains MLP blocks that can be run on TI DSP. GELU operation is approximated.
 
 ### MLP blocks partially on TI DSP (minimal loss of accuracy)
-=======
->>>>>>> 07eb36e2
 
 To export the model version with minimal loss of accuracy, run the following command:
 ```commandline
 export-ti-vit -o npu-max-acc.onnx -t npu-max-acc
 ```
-<<<<<<< HEAD
 This variant of model contains MLP blocks that partially can be run on TI DSP. GELU operation is not approximated.
 
 ## Compilation of the exported model
 
 It is important to disable compilation of all nodes except nodes from MLP blocks ("Squeeze" node from MLP must be 
 disabled too). The list of operations for ["deny_list:layer_name"](https://github.com/TexasInstruments/edgeai-tidl-tools/blob/08_06_00_05/examples/osrt_python/README.md#options-to-enable-control-on-layer-level-delegation-to-ti-dsparm) 
-compiler option can be found in the file "output-onnx-dir/output-onnx-name.deny_list", that is generated with onnx file.
-=======
->>>>>>> 07eb36e2
+compiler option can be found in the file "output-onnx-dir/output-onnx-name.deny_list", that is generated with onnx file.